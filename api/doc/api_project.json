{
  "name": "OpenAddresses API",
  "title": "OpenAddresses API",
  "header": {
    "title": "Authentication",
    "content": "<h2>Authentication</h2>\n<h3>UI Flow</h3>\n<p>Initial authentication must always first be performed with a successful POST of the username &amp;\npassword to the <code>/login</code> endpoint.</p>\n<p>This is most commonly done via the <a href=\"https://batch.openaddresses.io/login\">UI</a>.</p>\n<p>Once logged in, from the User's <a href=\"https://batch.openaddresses.io/profile\">Profile Page</a>, a new\nAPI token can be created. Please note that the token will only be shown once. If you lose the token,\nyou should delete it from your token list and generate a new token.</p>\n<h3>Programatic Flow</h3>\n<p>Once an API token has been obtained, scripted calls to the API can be made by using the Bearer\nAuthentication. This header must be included with all calls to the API.</p>\n<p>Note: Basic authentication (username, password) is not supported by any API endpoint other than initial login.\nA valid API token must generated for programatic access</p>\n<p><em>Example</em></p>\n<pre class=\"prettyprint\">Authorization: Bearer <api token>\n</code></pre>\n<h4>Javascript Fetch Example</h4>\n<pre class=\"prettyprint lang-js\">fetch('https://batch.openaddresses.io/api/data', {\n    method: 'GET',\n    withCredentials: true,\n    credentials: 'include',\n    headers: {\n        'Authorization': 'oa.1234-your-token-here-5678',\n        'Content-Type': 'application/json'\n    }\n});\n</pre>\n"
  },
  "version": "1.0.0",
  "description": "",
  "sampleUrl": false,
  "defaultVersion": "0.0.0",
  "apidoc": "0.3.0",
  "generator": {
    "name": "apidoc",
<<<<<<< HEAD
    "time": "2021-08-27T03:08:50.249Z",
=======
    "time": "2021-08-27T19:54:24.018Z",
>>>>>>> 86b9a7c9
    "url": "https://apidocjs.com",
    "version": "0.29.0"
  }
}<|MERGE_RESOLUTION|>--- conflicted
+++ resolved
@@ -12,11 +12,7 @@
   "apidoc": "0.3.0",
   "generator": {
     "name": "apidoc",
-<<<<<<< HEAD
-    "time": "2021-08-27T03:08:50.249Z",
-=======
-    "time": "2021-08-27T19:54:24.018Z",
->>>>>>> 86b9a7c9
+    "time": "2021-08-28T14:26:24.513Z",
     "url": "https://apidocjs.com",
     "version": "0.29.0"
   }
