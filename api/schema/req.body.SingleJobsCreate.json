--- conflicted
+++ resolved
@@ -8,11 +8,7 @@
         "jobs": {
             "type": "array",
             "items": {
-<<<<<<< HEAD
-                "type": "object",
-=======
                 "type": ["string", "object"],
->>>>>>> 29e84b57
                 "required": [ "source", "layer", "name" ],
                 "additionalProperties": false,
                 "properties": {
