<<<<<<< HEAD

=======
>>>>>>> b11e386e
// Does not need to mark instance
// as protected as it runs on a managed queue
import { interactive } from './lib/pre.js';
import { PromisePool } from '@supercharge/promise-pool';

import { globSync } from 'glob';
import os from 'os';
import { Unzip } from 'zlib';
import split from 'split2';
import { pipeline } from 'stream/promises';
import fs from 'fs';
import path from 'path';
import { mkdirp } from 'mkdirp';
import S3 from '@aws-sdk/client-s3';
import { Upload } from '@aws-sdk/lib-storage';
import archiver from 'archiver';
import parquet from '@dsnp/parquetjs';
import minimist from 'minimist';
import { Transform } from 'stream';
import wkx from 'wkx';

const s3 = new S3.S3Client({
    region: process.env.AWS_DEFAULT_REGION
});

const DRIVE = '/tmp';

const args = minimist(process.argv, {
    boolean: ['interactive'],
    alias: {
        interactive: 'i'
    }
});

if (import.meta.url === `file://${process.argv[1]}`) {
    if (args.interactive) {
        prompt();
    } else {
        cli();
    }
}

async function prompt() {
    await interactive();
    cli();

}

async function cli() {
    if (!process.env.StackName) process.env.StackName = 'batch-prod';
    if (!process.env.Bucket) process.env.Bucket = 'v2.openaddresses.io';
    if (!process.env.SharedSecret) throw new Error('No SharedSecret env var defined');
    if (!process.env.OA_API) throw new Error('No OA_API env var defined');

    let tmp = path.resolve(os.tmpdir(), Math.random().toString(36).substring(2, 15));

    const OA = (await import('@openaddresses/lib')).default;

    const oa = new OA({
        url: process.env.OA_API,
        secret: process.env.SharedSecret
    });

    try {
        fs.stat(DRIVE);

        tmp = path.resolve(DRIVE, Math.random().toString(36).substring(2, 15));
    } catch (err) {
        console.error(`ok - could not find ${DRIVE}: ${err}`);
    }

    fs.mkdirSync(tmp);
    console.error(`ok - TMP: ${tmp}`);

    try {
        const collections = await oa.cmd('collection', 'list');
        console.error('ok - got collections list');
        const datas = await oa.cmd('data', 'list');
        console.error('ok - got data list');

        await sources(oa, tmp, datas);
        console.error('ok - all sources fetched');

        for (const collection of collections) {
            console.error(`# ${collection.name}`);
            await collect(tmp, collection, oa);
        }
    } catch (err) {
        console.error(err);
        throw err;
    }
}

async function collect(tmp, collection, oa) {
    let collection_data = [];

    for (const source of collection.sources) {
        collection_data = collection_data.concat(globSync(source, {
            nodir: true,
            cwd: path.resolve(tmp, 'sources')
        }));
    }

    collection_data = collection_data.filter((d) => {
        return path.parse(d).ext === '.geojson';
    });

    const zip = await zip_datas(tmp, collection_data, collection.name);

    console.error(`ok - zip created: ${zip}`);
    await upload_zip_collection(zip, collection.name);
    console.error('ok - archive uploaded');

    const pq = await parquet_datas(tmp, collection_data, collection.name);

    console.error(`ok - parquet created: ${pq}`);
    await upload_parquet_collection(pq, collection.name);
    console.error('ok - parquet uploaded');

    await oa.cmd('collection', 'update', {
        ':collection': collection.id,
        size: fs.statSync(zip).size
    });
}

async function sources(oa, tmp, datas) {
    const stats = {
        count: 0,
        sources: datas.length
    };

    await PromisePool
        .for(datas)
        .withConcurrency(50)
        .process(async (data) => {
            let attempt = 0;
            let error = false;
            let done = false;

            do {
                try {
                    ++attempt;
                    done = await get_source(oa, tmp, data, stats);
                } catch (err) {
                    console.error(`Attempt ${attempt}: ${err}`);
                    error = err;
                }

                console.error(done);
            } while (!done && attempt < 5);
            if (!done && error) throw error;

            return done;
        });

    return stats;
}

async function get_source(oa, tmp, data, stats) {
    const dir = path.parse(data.source).dir;
    const source = `${path.parse(data.source).name}-${data.layer}-${data.name}.geojson`;
    const source_meta = `${path.parse(data.source).name}-${data.layer}-${data.name}.geojson.meta`;

    await mkdirp(path.resolve(tmp, 'sources', dir));

    const job = await oa.cmd('job', 'get', {
        ':job': data.job
    });

    fs.writeFileSync(path.resolve(tmp, 'sources', dir, source_meta), JSON.stringify(job, null, 4));

    console.error(`ok - fetching ${process.env.Bucket}/${process.env.StackName}/job/${data.job}/source.geojson.gz`);

    try {
        await pipeline(
            (await s3.send(new S3.GetObjectCommand({
                Bucket: process.env.Bucket,
                Key: `${process.env.StackName}/job/${data.job}/source.geojson.gz`
            }))).Body,
            new Unzip(),
            split(),
            new Transform({
                objectMode: true,
                transform: (line, _, cb) => {
                    if (!line || !line.trim()) return cb(null, '');
                    stats.count++; return cb(null, line + '\n');
                }
            }),
            fs.createWriteStream(path.resolve(tmp, 'sources', dir, source))
        );
    } catch (err) {
        console.error(err);
        console.error('not ok - ' + path.resolve(tmp, 'sources', dir, source));
        throw err;
    }

    console.error('ok - ' + path.resolve(tmp, 'sources',  dir, source));

    return path.resolve(tmp, 'sources',  dir, source);
}

async function upload_zip_collection(file, name) {
    const s3uploader = new Upload({
        client: s3,
        params: {
            ContentType: 'application/zip',
            Body: fs.createReadStream(file),
            Bucket: process.env.Bucket,
            Key: `${process.env.StackName}/collection-${name}.zip`
        }
    });

    await s3uploader.done();

    console.error(`ok - s3://${process.env.Bucket}/${process.env.StackName}/collection-${name}.zip`);

    const r2 = new S3.S3Client({
        region: 'auto',
        credentials: {
            accessKeyId: process.env.R2_ACCESS_KEY_ID,
            secretAccessKey: process.env.R2_SECRET_ACCESS_KEY
        },
        endpoint: `https://${process.env.CLOUDFLARE_ACCOUNT_ID}.r2.cloudflarestorage.com`
    });

    const r2uploader = new Upload({
        client: r2,
        params: {
            ContentType: 'application/zip',
            Body: fs.createReadStream(file),
            Bucket: process.env.R2Bucket,
            Key: `v2.openaddresses.io/${process.env.StackName}/collection-${name}.zip`
        }
    });

    await r2uploader.done();

    console.error(`ok - uploaded: r2://${process.env.R2Bucket}/v2.openaddresses.io/${process.env.StackName}/collection-${name}.zip`);
}

async function upload_parquet_collection(file, name) {
    const s3uploader = new Upload({
        client: s3,
        params: {
            ContentType: 'application/vnd.apache.parquet',
            Body: fs.createReadStream(file),
            Bucket: process.env.Bucket,
            Key: `${process.env.StackName}/collection-${name}.parquet`
        }
    });

    await s3uploader.done();

    console.error(`ok - s3://${process.env.Bucket}/${process.env.StackName}/collection-${name}.parquet`);

    const r2 = new S3.S3Client({
        region: 'auto',
        credentials: {
            accessKeyId: process.env.R2_ACCESS_KEY_ID,
            secretAccessKey: process.env.R2_SECRET_ACCESS_KEY
        },
        endpoint: `https://${process.env.CLOUDFLARE_ACCOUNT_ID}.r2.cloudflarestorage.com`
    });

    const r2uploader = new Upload({
        client: r2,
        params: {
            ContentType: 'application/vnd.apache.parquet',
            Body: fs.createReadStream(file),
            Bucket: process.env.R2Bucket,
            Key: `v2.openaddresses.io/${process.env.StackName}/collection-${name}.parquet`
        }
    });

    await r2uploader.done();

    console.error(`ok - uploaded: r2://${process.env.R2Bucket}/v2.openaddresses.io/${process.env.StackName}/collection-${name}.parquet`);
}

function zip_datas(tmp, datas, name) {
    return new Promise((resolve, reject) => {
        const output = fs.createWriteStream(path.resolve(tmp, `${name}.zip`))
            .on('error', (err) => {
                console.error('not ok - ' + err.message);
                return reject(err);
            }).on('close', () => {
                return resolve(path.resolve(tmp, `${name}.zip`));
            });

        const archive = archiver('zip', {
            zlib: { level: 9 }
        }).on('warning', (err) => {
            console.error('not ok - WARN: ' + err);
        }).on('error', (err) => {
            console.error('not ok - ' + err.message);
            return reject(err);
        });

        archive.pipe(output);

        for (const data of datas) {
            archive.file(path.resolve(tmp, 'sources', data), {
                name: data
            });

            archive.file(path.resolve(tmp, 'sources', data + '.meta'), {
                name: data + '.meta'
            });
        }

        archive.on('finish', () => {
            resolve(path.resolve(tmp, `${name}.zip`));
        });


        archive.finalize();
    });
}

function parquet_datas(tmp, datas, name) {
    return new Promise((resolve) => {
        const schema = {
            source_name: { type: 'UTF8' },
            geometry: { type: 'BINARY' },
            id: { type: 'UTF8' },
            pid: { type: 'UTF8' },
            number: { type: 'UTF8' },
            street: { type: 'UTF8' },
            unit: { type: 'UTF8' },
            city: { type: 'UTF8' },
            postcode: { type: 'UTF8' },
            district: { type: 'UTF8' },
            region: { type: 'UTF8' },
            addrtype: { type: 'UTF8' },
            notes: { type: 'UTF8' }
        };
        const writer = parquet.ParquetWriter.openFile(schema, path.resolve(tmp, `${name}.parquet`));

        for (const data of datas) {
            const resolved_data_filename = path.resolve(tmp, 'sources', data);

            // Read the file and parse it as linefeed-delimited JSON
            const data_stream = fs.createReadStream(resolved_data_filename);
            const data_lines = data_stream.pipe(split());
            data_lines.on('data', (line) => {
                const record = JSON.parse(line);
                const properties = record.properties;
                const wkbGeometry = wkx.Geometry.parseGeoJSON(record.geometry).toWkb();

                writer.appendRow({
                    source_name: data,
                    geometry: wkbGeometry,
                    id: properties.id,
                    pid: properties.pid,
                    number: properties.number,
                    street: properties.street,
                    unit: properties.unit,
                    city: properties.city,
                    postcode: properties.postcode,
                    district: properties.district,
                    region: properties.region,
                    addrtype: properties.addrtype,
                    notes: properties.notes
                });
            });
            data_lines.on('end', () => {
                console.error(`ok - ${resolved_data_filename} processed and appended to parquet file`);
            });
        }

        writer.close();
        return resolve(path.resolve(tmp, `${name}.parquet`));
    });
}<|MERGE_RESOLUTION|>--- conflicted
+++ resolved
@@ -1,7 +1,3 @@
-<<<<<<< HEAD
-
-=======
->>>>>>> b11e386e
 // Does not need to mark instance
 // as protected as it runs on a managed queue
 import { interactive } from './lib/pre.js';
