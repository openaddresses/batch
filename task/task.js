--- conflicted
+++ resolved
@@ -160,24 +160,18 @@
                 status: 'Fail'
             });
 
-<<<<<<< HEAD
-        console.error(run);
-        if (run && run.live) {
-            await job.oa.cmd('joberror', 'create', {
-                job: this.job,
-                message: 'machine failed to process source'
-            });
-=======
             console.error(run);
             if (run && run.live) {
-                await JobError.create(api, job.job, 'machine failed to process source');
+                await job.oa.cmd('joberror', 'create', {
+                    job: this.job,
+                    message: 'machine failed to process source'
+                });
             }
         } catch (err) {
             console.error(err);
         } finally {
             await meta.protection(false);
             process.exit(1);
->>>>>>> 60a36b22
         }
     }
 }
